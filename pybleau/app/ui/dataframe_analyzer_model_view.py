--- conflicted
+++ resolved
@@ -520,13 +520,8 @@
         self.model.recompute_filtered_df()
 
     def _manage_filter_button_fired(self):
-<<<<<<< HEAD
         """ TODO: review if replacing the copy by a deepcopy or removing the
-        copy altogether would help traits trigger listeners correctly
-=======
-        """ TODO: review if replaceing the copy by a deepcopy or removing the
              copy altogether would help traits trigger listeners correctly
->>>>>>> bb530ff1
         """
         msg = "Opening filter manager."
         logger.log(ACTION_LEVEL, msg)
