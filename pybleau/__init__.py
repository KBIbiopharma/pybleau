--- conflicted
+++ resolved
@@ -3,11 +3,7 @@
 from collections import namedtuple
 
 
-<<<<<<< HEAD
-__version__ = "0.6.1.dev0"
-=======
-__version__ = "0.6.1"
->>>>>>> 12252560
+__version__ = "0.6.2.dev0"
 
 
 try:
